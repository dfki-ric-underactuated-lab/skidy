from kinematics_generator import SymbolicKinDyn
from sympy import symbols, Matrix, Identity, init_printing


if __name__ == "__main__":
<<<<<<< HEAD
    init_printing()
    
    s = SymbolicKinDyn()

=======
>>>>>>> 6983317f
    # Declaration of symbolic variables
    q1, q2 = symbols("q1 q2")  # joint positions
    dq1, dq2 = symbols("dq1 dq2")  # joint velocities
    ddq1, ddq2 = symbols("ddq1 ddq2")  # joint accelerations

    # mass and inertia values
    m1, m2, I1, I2 = symbols("m1 m2 I1 I2", real=1, constant=1)
    # center of gravitiy and gravity
    cg1, cg2, g = symbols("cg1 cg2 g", real=1, constant=1)
    L1, L2 = symbols("L1 L2", real=1, constant=1)  # link lenghts
    pi = symbols("pi", real=1, constant=1)  # pi

    gravity_vector = Matrix([0, g, 0])  # define gravity vector

    # Joint screw coordinates in spatial representation
    joint_screw_coord = []
    e1 = Matrix([0, 0, 1])  # joint axis of revolute joint
    y1 = Matrix([0, 0, 0])  # Vector to joint axis from inertial Frame
    # Joint screw coordinates in spacial representation
    joint_screw_coord.append(Matrix([e1, y1.cross(e1)]))

    e2 = Matrix([0, 0, 1])  # joint axis of revolute joint
    y2 = Matrix([L1, 0, 0])  # Vector to joint axis from inertial Frame
    # Joint screw coordinates in spacial representation
    joint_screw_coord.append(Matrix([e2, y2.cross(e2)]))

    # # Reference configurations of bodies (i.e. of body-fixed reference frames)
    # r1 = Matrix([0, 0, 0])
    # r2 = Matrix([L1, 0, 0])

    # body_ref_config = []
    # body_ref_config.append(Matrix(Identity(3)).row_join(
    #     r1).col_join(Matrix([0, 0, 0, 1]).T))
    # body_ref_config.append(Matrix(Identity(3)).row_join(
    #     r2).col_join(Matrix([0, 0, 0, 1]).T))

    # spacial reference frame (in this case same as body fixed)
    r1 = Matrix([0, 0, 0])
    r2 = Matrix([L1, 0, 0])
    
    body_ref_config = []
    body_ref_config.append(Matrix(Identity(3)).row_join(
        r1).col_join(Matrix([0, 0, 0, 1]).T))
    body_ref_config.append(Matrix(Identity(3)).row_join(
        r2).col_join(Matrix([0, 0, 0, 1]).T))

    # End-effector configuration wrt last link body fixed frame in the chain
    re = Matrix([L2, 0, 0])
    ee = Matrix(Identity(3)).row_join(re).col_join(Matrix([0, 0, 0, 1]).T)

    # Joint screw coordinates in body-fixed representation
    # joint_screw_coord = []
    # joint_screw_coord.append(Matrix([0,0,1,0,0,0]).T)
    # joint_screw_coord.append(Matrix([0,0,1,0,0,0]).T)

    # Mass-Inertia parameters
    cg1 = Matrix([L1, 0, 0]).T
    cg2 = Matrix([L2, 0, 0]).T
    I1 = m1*L1*L1
    I2 = m2*L2*L2

    Mb = []
    Mb.append(SymbolicKinDyn.MassMatrixMixedData(m1, I1*Identity(3), cg1))
    Mb.append(SymbolicKinDyn.MassMatrixMixedData(m2, I2*Identity(3), cg2))

    # Declaring generalized vectors
    q = Matrix([q1, q2])
    qd = Matrix([dq1, dq2])
    q2d = Matrix([ddq1, ddq2])

    s = SymbolicKinDyn(gravity_vector=gravity_vector, 
                       ee=ee, 
                       body_ref_config=body_ref_config, 
                       joint_screw_coord=joint_screw_coord, 
                       config_representation= "spacial", 
                       Mb=Mb)


    # Kinematics
    F = s.closed_form_kinematics_body_fixed(q, qd, q2d, True)
    Q = s.closed_form_inv_dyn_body_fixed(
        q, qd, q2d, simplify_expressions=True)
    
    s.generateCode(python=True, C=True, Matlab=True,
                   use_global_vars=True, name="R2_plant", project="Project")<|MERGE_RESOLUTION|>--- conflicted
+++ resolved
@@ -3,13 +3,8 @@
 
 
 if __name__ == "__main__":
-<<<<<<< HEAD
     init_printing()
-    
-    s = SymbolicKinDyn()
 
-=======
->>>>>>> 6983317f
     # Declaration of symbolic variables
     q1, q2 = symbols("q1 q2")  # joint positions
     dq1, dq2 = symbols("dq1 dq2")  # joint velocities
