--- conflicted
+++ resolved
@@ -36,17 +36,6 @@
     # Joint screw coordinates in spacial representation (6,1)
     joint_screw_coord.append(Matrix([e2, y2.cross(e2)]))
 
-<<<<<<< HEAD
-    # Reference configurations of bodies (i.e. of body-fixed reference frames)
-    r1 = Matrix([0, 0, 0])
-    r2 = Matrix([0, -L1, 0])
-
-    A = []
-    # no rotation, just translation
-    A.append(SymbolicKinDyn.TransformationMatrix(t=r1))
-    A.append(SymbolicKinDyn.TransformationMatrix(t=r2))
-
-=======
     
     
     # Reference configurations of bodies (i.e. of absolute reference frames)
@@ -54,10 +43,10 @@
     r2 = Matrix([0, -L1, 0])
     
     body_ref_config = []
-    body_ref_config.append(SymbolicKinDyn.TransformationMatrix(t=r1)) # no rotation, just translation
+    # no rotation, just translation
+    body_ref_config.append(SymbolicKinDyn.TransformationMatrix(t=r1))
     body_ref_config.append(SymbolicKinDyn.TransformationMatrix(t=r2))
     
->>>>>>> 6983317f
     # End-effector configuration wrt last link body fixed frame in the chain
     re = Matrix([0, -L2, 0])
     ee = SymbolicKinDyn.TransformationMatrix(t=re)
