from sympy import symbols, Matrix, Identity, init_printing
from kinematics_generator import SymbolicKinDyn


if __name__ == "__main__":
    init_printing()

    s = SymbolicKinDyn()

    # Declaration of symbolic variables
    q0, q1, q2 = symbols("q0 q1 q2")
    dq0, dq1, dq2 = symbols("dq0 dq1 dq2")
    ddq0, ddq1, ddq2 = symbols("ddq0 ddq1 ddq2")
<<<<<<< HEAD
    g, L1, L2, Ixx1, Ixy1, Ixz1, Iyy1, Iyz1, Izz1, Ixx2, Ixy2, Ixz2, Iyy2, Iyz2, Izz2, m0, m1, m2, cx1, cy1, cz1, cx2, cy2, cz2 = symbols(
        "g L1 L2 Ixx1 Ixy1 Ixz1 Iyy1 Iyz1 Izz1 Ixx2 Ixy2 Ixz2 Iyy2 Iyz2 Izz2 m0 m1 m2 cx1 cy2 cz1 cx2 cy2 cz2", constant=True, real=True)

=======
    g, L1, L2, Ixx1, Ixy1, Ixz1, Iyy1, Iyz1, Izz1, Ixx2, Ixy2, Ixz2, Iyy2, Iyz2, Izz2, m0, m1, m2, cx1,cy1,cz1, cx2, cy2, cz2 = symbols(
        "g L1 L2 Ixx1 Ixy1 Ixz1 Iyy1 Iyz1 Izz1 Ixx2 Ixy2 Ixz2 Iyy2 Iyz2 Izz2 m0 m1 m2 cx1 cy2 cz1 cx2 cy2 cz2", constant=True, real = True)
    
>>>>>>> 6983317f
    s.gravity_vector = Matrix([-g, 0, 0])

    # Joint screw coordinates in spatial representation
    # define config_representation to be spacial
    s.config_representation = s.SPACIAL

<<<<<<< HEAD
    s.Y = []
    s.Y.append(Matrix([0, 0, 0, -1, 0, 0]))  # prismatic joint
=======
    s.joint_screw_coord = []
    s.joint_screw_coord.append(Matrix([0,0,0,-1,0,0])) # prismatic joint
>>>>>>> 6983317f

    e1 = Matrix([0, 0, 1])  # joint axis of revolute joint
    y1 = Matrix([0, 0, 0])  # Vector to joint axis from inertial Frame
    # Joint screw coordinates in spacial representation
<<<<<<< HEAD
    s.Y.append(Matrix([e1, y1.cross(e1)]))  # revolute joint 1
=======
    s.joint_screw_coord.append(Matrix([e1, y1.cross(e1)])) # revolute joint 1
>>>>>>> 6983317f

    e2 = Matrix([0, 0, 1])  # joint axis of revolute joint
    y2 = Matrix([L1, 0, 0])  # Vector to joint axis from inertial Frame
    # Joint screw coordinates in spacial representation
<<<<<<< HEAD
    s.Y.append(Matrix([e2, y2.cross(e2)]))  # revolute joint 2
=======
    s.joint_screw_coord.append(Matrix([e2, y2.cross(e2)])) # revolute joint 2
>>>>>>> 6983317f

    # Reference configurations of bodies (i.e. of body-fixed reference frames)
    r0 = Matrix([0, 0, 0])
    r1 = Matrix([0, 0, 0])
    r2 = Matrix([L1, 0, 0])

<<<<<<< HEAD
    s.A = []
    s.A.append(Matrix(Identity(3)).row_join(
        r0).col_join(Matrix([0, 0, 0, 1]).T))
    s.A.append(Matrix(Identity(3)).row_join(
        r1).col_join(Matrix([0, 0, 0, 1]).T))
    s.A.append(Matrix(Identity(3)).row_join(
        r2).col_join(Matrix([0, 0, 0, 1]).T))
=======
    s.body_ref_config = []
    s.body_ref_config.append(Matrix(Identity(3)).row_join(r0).col_join(Matrix([0, 0, 0, 1]).T))
    s.body_ref_config.append(Matrix(Identity(3)).row_join(r1).col_join(Matrix([0, 0, 0, 1]).T))
    s.body_ref_config.append(Matrix(Identity(3)).row_join(r2).col_join(Matrix([0, 0, 0, 1]).T))
>>>>>>> 6983317f

    # Reference configurations of bodies (i.e. of body-fixed reference frames)
<<<<<<< HEAD
    # r0 = Matrix([0, 0, 0])
    # r1 = Matrix([0, 0, 0])
    # r2 = Matrix([L1, 0, 0])

    # s.B = []
    # s.B.append(s.TransformationMatrix(t=r0))
    # s.B.append(s.TransformationMatrix(t=r1))
    # s.B.append(s.TransformationMatrix(t=r2))

=======
    # define config_representation to be body fixed
    # s.config_representation = s.BODY_FIXED
    # r0 = Matrix([0, 0, 0]) 
    # r1 = Matrix([0, 0, 0]) 
    # r2 = Matrix([L1, 0, 0])

    # s.joint_screw_coord = []
    # s.joint_screw_coord.append(s.TransformationMatrix(t=r0))
    # s.joint_screw_coord.append(s.TransformationMatrix(t=r1))
    # s.joint_screw_coord.append(s.TransformationMatrix(t=r2))
    
    
    
>>>>>>> 6983317f
    # End-effector configuration wrt last link body fixed frame in the chain
    re = Matrix([L2, 0, 0])
    s.ee = Matrix(Identity(3)).row_join(re).col_join(Matrix([0, 0, 0, 1]).T)

    # Joint screw coordinates in body-fixed representation computed from screw coordinates in IFR
<<<<<<< HEAD
    # s.X = []
    # s.X.append(s.SE3AdjInvMatrix(s.A[0])*s.Y[0])
    # s.X.append(s.SE3AdjInvMatrix(s.A[1])*s.Y[1])
    # s.X.append(s.SE3AdjInvMatrix(s.A[2])*s.Y[2])

=======
    # s.joint_screw_coord = []
    # s.joint_screw_coord.append(s.SE3AdjInvMatrix(s.A[0])*s.Y[0])
    # s.joint_screw_coord.append(s.SE3AdjInvMatrix(s.A[1])*s.Y[1])
    # s.joint_screw_coord.append(s.SE3AdjInvMatrix(s.A[2])*s.Y[2])
    
    
    
>>>>>>> 6983317f
    # Joint screw coordinates in body-fixed representation
    # s.joint_screw_coord = []
    # s.joint_screw_coord.append(Matrix([0,0,0,-1,0,0]))
    # s.joint_screw_coord.append(Matrix([0,0,1,0,0,0]))
    # s.joint_screw_coord.append(Matrix([0,0,1,0,0,0]))

    # Mass-Inertia parameters

    s.Mb = []
    s.Mb.append(s.MassMatrixMixedData(
        m0, Matrix(Identity(3)), Matrix([0, 0, 0])))
    s.Mb.append(s.MassMatrixMixedData(m1, s.InertiaMatrix(
        Ixx1, Ixy1, Ixz1, Iyy1, Ixz1, Izz1), Matrix([cx1, cy1, cz1])))
    s.Mb.append(s.MassMatrixMixedData(m2, s.InertiaMatrix(
        Ixx2, Ixy2, Ixz2, Iyy2, Ixz2, Izz2), Matrix([cx2, cy2, cz2])))

    # Declaring generalized vectors
    q = Matrix([q0, q1, q2])
    qd = Matrix([dq0, dq1, dq2])
    q2d = Matrix([ddq0, ddq1, ddq2])

    # Kinematics
    F = s.closed_form_kinematics_body_fixed(q, qd, q2d)
    Q = s.closed_form_inv_dyn_body_fixed(q, qd, q2d)
    s.generateCode(python=True, C=True, Matlab=True,
                   use_global_vars=True, name="hopperPlant", project="HoppingLeg")<|MERGE_RESOLUTION|>--- conflicted
+++ resolved
@@ -11,79 +11,39 @@
     q0, q1, q2 = symbols("q0 q1 q2")
     dq0, dq1, dq2 = symbols("dq0 dq1 dq2")
     ddq0, ddq1, ddq2 = symbols("ddq0 ddq1 ddq2")
-<<<<<<< HEAD
     g, L1, L2, Ixx1, Ixy1, Ixz1, Iyy1, Iyz1, Izz1, Ixx2, Ixy2, Ixz2, Iyy2, Iyz2, Izz2, m0, m1, m2, cx1, cy1, cz1, cx2, cy2, cz2 = symbols(
         "g L1 L2 Ixx1 Ixy1 Ixz1 Iyy1 Iyz1 Izz1 Ixx2 Ixy2 Ixz2 Iyy2 Iyz2 Izz2 m0 m1 m2 cx1 cy2 cz1 cx2 cy2 cz2", constant=True, real=True)
 
-=======
-    g, L1, L2, Ixx1, Ixy1, Ixz1, Iyy1, Iyz1, Izz1, Ixx2, Ixy2, Ixz2, Iyy2, Iyz2, Izz2, m0, m1, m2, cx1,cy1,cz1, cx2, cy2, cz2 = symbols(
-        "g L1 L2 Ixx1 Ixy1 Ixz1 Iyy1 Iyz1 Izz1 Ixx2 Ixy2 Ixz2 Iyy2 Iyz2 Izz2 m0 m1 m2 cx1 cy2 cz1 cx2 cy2 cz2", constant=True, real = True)
-    
->>>>>>> 6983317f
     s.gravity_vector = Matrix([-g, 0, 0])
 
     # Joint screw coordinates in spatial representation
     # define config_representation to be spacial
     s.config_representation = s.SPACIAL
 
-<<<<<<< HEAD
-    s.Y = []
-    s.Y.append(Matrix([0, 0, 0, -1, 0, 0]))  # prismatic joint
-=======
     s.joint_screw_coord = []
-    s.joint_screw_coord.append(Matrix([0,0,0,-1,0,0])) # prismatic joint
->>>>>>> 6983317f
+    s.joint_screw_coord.append(Matrix([0, 0, 0, -1, 0, 0])) # prismatic joint
 
     e1 = Matrix([0, 0, 1])  # joint axis of revolute joint
     y1 = Matrix([0, 0, 0])  # Vector to joint axis from inertial Frame
     # Joint screw coordinates in spacial representation
-<<<<<<< HEAD
-    s.Y.append(Matrix([e1, y1.cross(e1)]))  # revolute joint 1
-=======
     s.joint_screw_coord.append(Matrix([e1, y1.cross(e1)])) # revolute joint 1
->>>>>>> 6983317f
 
     e2 = Matrix([0, 0, 1])  # joint axis of revolute joint
     y2 = Matrix([L1, 0, 0])  # Vector to joint axis from inertial Frame
     # Joint screw coordinates in spacial representation
-<<<<<<< HEAD
-    s.Y.append(Matrix([e2, y2.cross(e2)]))  # revolute joint 2
-=======
     s.joint_screw_coord.append(Matrix([e2, y2.cross(e2)])) # revolute joint 2
->>>>>>> 6983317f
 
     # Reference configurations of bodies (i.e. of body-fixed reference frames)
     r0 = Matrix([0, 0, 0])
     r1 = Matrix([0, 0, 0])
     r2 = Matrix([L1, 0, 0])
 
-<<<<<<< HEAD
-    s.A = []
-    s.A.append(Matrix(Identity(3)).row_join(
-        r0).col_join(Matrix([0, 0, 0, 1]).T))
-    s.A.append(Matrix(Identity(3)).row_join(
-        r1).col_join(Matrix([0, 0, 0, 1]).T))
-    s.A.append(Matrix(Identity(3)).row_join(
-        r2).col_join(Matrix([0, 0, 0, 1]).T))
-=======
     s.body_ref_config = []
     s.body_ref_config.append(Matrix(Identity(3)).row_join(r0).col_join(Matrix([0, 0, 0, 1]).T))
     s.body_ref_config.append(Matrix(Identity(3)).row_join(r1).col_join(Matrix([0, 0, 0, 1]).T))
     s.body_ref_config.append(Matrix(Identity(3)).row_join(r2).col_join(Matrix([0, 0, 0, 1]).T))
->>>>>>> 6983317f
 
     # Reference configurations of bodies (i.e. of body-fixed reference frames)
-<<<<<<< HEAD
-    # r0 = Matrix([0, 0, 0])
-    # r1 = Matrix([0, 0, 0])
-    # r2 = Matrix([L1, 0, 0])
-
-    # s.B = []
-    # s.B.append(s.TransformationMatrix(t=r0))
-    # s.B.append(s.TransformationMatrix(t=r1))
-    # s.B.append(s.TransformationMatrix(t=r2))
-
-=======
     # define config_representation to be body fixed
     # s.config_representation = s.BODY_FIXED
     # r0 = Matrix([0, 0, 0]) 
@@ -97,19 +57,11 @@
     
     
     
->>>>>>> 6983317f
     # End-effector configuration wrt last link body fixed frame in the chain
     re = Matrix([L2, 0, 0])
     s.ee = Matrix(Identity(3)).row_join(re).col_join(Matrix([0, 0, 0, 1]).T)
 
     # Joint screw coordinates in body-fixed representation computed from screw coordinates in IFR
-<<<<<<< HEAD
-    # s.X = []
-    # s.X.append(s.SE3AdjInvMatrix(s.A[0])*s.Y[0])
-    # s.X.append(s.SE3AdjInvMatrix(s.A[1])*s.Y[1])
-    # s.X.append(s.SE3AdjInvMatrix(s.A[2])*s.Y[2])
-
-=======
     # s.joint_screw_coord = []
     # s.joint_screw_coord.append(s.SE3AdjInvMatrix(s.A[0])*s.Y[0])
     # s.joint_screw_coord.append(s.SE3AdjInvMatrix(s.A[1])*s.Y[1])
@@ -117,7 +69,6 @@
     
     
     
->>>>>>> 6983317f
     # Joint screw coordinates in body-fixed representation
     # s.joint_screw_coord = []
     # s.joint_screw_coord.append(Matrix([0,0,0,-1,0,0]))
